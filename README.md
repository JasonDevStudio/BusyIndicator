# BusyIndicator
BusyIndicator for WPF with multiple indicator types.  

<p align="center">
  <img src="https://github.com/Peoky/BusyIndicator/blob/master/Images/Demo.gif" alt="Demo" style="width: 50%;"></img>
</p>

<p align="center">
  <img src="https://github.com/Peoky/BusyIndicator/blob/master/Images/Indicators.gif" alt="Indicator Types" width="95%"></img> 
</p>

## Prerequisites:
<ul><li>.Net Framework 4.5 or higher</li></ul>  
<ul><li>.Net Core 3.1 or higher</li></ul>  

## How to use:
1. Install the package via [NuGet](https://www.nuget.org/packages/BusyIndicator/)    
<pre>Install-Package BusyIndicator</pre>  

<<<<<<< HEAD
2. Add resources to App.xaml  
<pre><code>
&lt;ResourceDictionary Source="pack://application:,,,/BusyIndicator;component/Theme/Default.xaml" />
=======
2. Add resource to App.xaml  
<pre><code>&lt;ResourceDictionary&gt;
            &lt;ResourceDictionary.MergedDictionaries&gt;
                &lt;ResourceDictionary&gt;
                    &lt;ResourceDictionary.MergedDictionaries&gt;
                        &lt;ResourceDictionary Source="pack://application:,,,/BusyIndicator;component/Theme/Default.xaml"/&gt;
                    &lt;/ResourceDictionary.MergedDictionaries&gt;
                &lt;/ResourceDictionary&gt;
            &lt;/ResourceDictionary.MergedDictionaries&gt;
&lt;/ResourceDictionary&gt;
>>>>>>> 37bdeabc
</code></pre>  

3. Add a reference to the library in your view  
<pre>xmlns:busyIndicator="https://github.com/Peoky/BusyIndicator"</pre>  

4. Create a BusyMask on top of main view  
<<<<<<< HEAD
<pre><code>&lt;busyIndicator:BusyMask x:Name="BusyIndicator" IsBusy="False" IndicatorType="Dashes" BusyContent="Please wait..." &gt;  
=======
<pre><code>&lt;busyindicator:BusyMask x:Name="BusyIndicator" IsBusy="False" IndicatorType="Dashes" BusyContent="Please wait..." FocusAfterBusy="{Binding ElementName = MyTextBox}" &gt;  
>>>>>>> 37bdeabc
         
         
          <... main view goes here ... >
         
         
&lt;/busyIndicator:BusyMask&gt;</code></pre>  

5. Set `IsBusy` property value to `true` or `false` or bind it
<pre>BusyIndicator.IsBusy = true; or BusyIndicator.IsBusy = false; </pre>  

##
If you like this, give it a * please.

<a href="https://www.buymeacoffee.com/coffeemakes" target="_blank"><img src="https://cdn.buymeacoffee.com/buttons/v2/default-green.png" alt="Buy Me A Coffee" style="height: 60px !important;width: 217px !important;" ></a>

<|MERGE_RESOLUTION|>--- conflicted
+++ resolved
@@ -17,33 +17,24 @@
 1. Install the package via [NuGet](https://www.nuget.org/packages/BusyIndicator/)    
 <pre>Install-Package BusyIndicator</pre>  
 
-<<<<<<< HEAD
 2. Add resources to App.xaml  
-<pre><code>
-&lt;ResourceDictionary Source="pack://application:,,,/BusyIndicator;component/Theme/Default.xaml" />
-=======
-2. Add resource to App.xaml  
 <pre><code>&lt;ResourceDictionary&gt;
             &lt;ResourceDictionary.MergedDictionaries&gt;
                 &lt;ResourceDictionary&gt;
                     &lt;ResourceDictionary.MergedDictionaries&gt;
-                        &lt;ResourceDictionary Source="pack://application:,,,/BusyIndicator;component/Theme/Default.xaml"/&gt;
+                        &lt;ResourceDictionary Source="pack://application:,,,/BusyIndicator;component/BusyMask/BusyMask.xaml"/&gt;
+                        &lt;ResourceDictionary Source="pack://application:,,,/BusyIndicator;component/Indicator/Indicator.xaml"/&gt;
                     &lt;/ResourceDictionary.MergedDictionaries&gt;
                 &lt;/ResourceDictionary&gt;
             &lt;/ResourceDictionary.MergedDictionaries&gt;
 &lt;/ResourceDictionary&gt;
->>>>>>> 37bdeabc
 </code></pre>  
 
 3. Add a reference to the library in your view  
 <pre>xmlns:busyIndicator="https://github.com/Peoky/BusyIndicator"</pre>  
 
 4. Create a BusyMask on top of main view  
-<<<<<<< HEAD
-<pre><code>&lt;busyIndicator:BusyMask x:Name="BusyIndicator" IsBusy="False" IndicatorType="Dashes" BusyContent="Please wait..." &gt;  
-=======
-<pre><code>&lt;busyindicator:BusyMask x:Name="BusyIndicator" IsBusy="False" IndicatorType="Dashes" BusyContent="Please wait..." FocusAfterBusy="{Binding ElementName = MyTextBox}" &gt;  
->>>>>>> 37bdeabc
+<pre><code>&lt;busyindicator:BusyMask x:Name="BusyIndicator" IsBusy="False" IndicatorType="Dashes" BusyContent="Please wait..." &gt;  
          
          
           <... main view goes here ... >
